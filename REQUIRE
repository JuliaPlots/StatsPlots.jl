julia 0.7

Reexport
Plots 0.14
StatsBase
Distributions
KernelDensity
IterableTables 0.5
TableTraitsUtils 0.1
TableTraits
DataValues
Widgets 0.4.0
Observables 0.2.2
DataStructures
<<<<<<< HEAD
Clustering
=======
NamedTuples
Clustering
RecipesBase 0.5.0
>>>>>>> 2c817591
<|MERGE_RESOLUTION|>--- conflicted
+++ resolved
@@ -12,10 +12,5 @@
 Widgets 0.4.0
 Observables 0.2.2
 DataStructures
-<<<<<<< HEAD
 Clustering
-=======
-NamedTuples
-Clustering
-RecipesBase 0.5.0
->>>>>>> 2c817591
+RecipesBase 0.5.0