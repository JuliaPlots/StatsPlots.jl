--- conflicted
+++ resolved
@@ -13,10 +13,7 @@
     whisker_range = 1.5,
     outliers = true,
     whisker_width = :half,
-<<<<<<< HEAD
     sort_labels_by = identity
-=======
->>>>>>> 98c4c215
 )
     # if only y is provided, then x will be UnitRange 1:size(y,2)
     if typeof(x) <: AbstractRange
@@ -33,17 +30,9 @@
     outliers_x, outliers_y = zeros(0), zeros(0)
     bw = plotattributes[:bar_width]
     isnothing(bw) && (bw = 0.8)
-<<<<<<< HEAD
-    @assert whisker_width == :match || whisker_width == :half || whisker_width >= 0 "whisker_width must be :match, :half, or a positive number"
-    ww = whisker_width == :match ? bw :
-         whisker_width == :half ? bw / 2 :
-         whisker_width
-    for (i, glabel) in enumerate(sort(glabels, by=sort_labels_by))
-=======
     @assert whisker_width === :match || whisker_width == :half || whisker_width >= 0 "whisker_width must be :match, :half, or a positive number"
     ww = whisker_width === :match ? bw : whisker_width == :half ? bw / 2 : whisker_width
-    for (i, glabel) in enumerate(glabels)
->>>>>>> 98c4c215
+    for (i, glabel) in enumerate(sort(glabels, by=sort_labels_by))
         # filter y
         values = y[filter(i -> _cycle(x, i) == glabel, 1:length(y))]
 
