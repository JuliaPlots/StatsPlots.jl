function treepositions(hc::Hclust, useheight::Bool, orientation=:vertical)

    order = StatsBase.indexmap(hc.order)
    nodepos = Dict(-i => (float(order[i]), 0.0) for i in hc.order)

    xs = Array{Float64}(undef, 4, size(hc.merges, 1))
    ys = Array{Float64}(undef, 4, size(hc.merges, 1))

    for i in 1:size(hc.merges, 1)
        x1, y1 = nodepos[hc.merges[i, 1]]
        x2, y2 = nodepos[hc.merges[i, 2]]

        xpos = (x1 + x2) / 2
        ypos = useheight ?  (hc.heights[i] / 2) : (max(y1, y2) + 1)
        
        nodepos[i] = (xpos, ypos)
        xs[:, i] .= [x1, x1, x2, x2]
        ys[:, i] .= [y1, ypos, ypos, y2]
    end
    if orientation == :horizontal
        return ys, xs
    else
        return xs, ys
    end
end

@recipe function f(hc::Hclust; useheight=true, orientation=:vertical )
    typeof(useheight) <: Bool || error("'useheight' argument must be true or false")

    legend --> false
    linecolor --> :black
<<<<<<< HEAD
=======
    xticks --> (1:nnodes(hc), string.(1:nnodes(hc))[hc.order])
    yshowaxis --> useheight
>>>>>>> ef8cbf67

    if orientation == :horizontal
        yforeground_color_axis --> :white
        ygrid --> false
        ylims --> (0.5, length(hc.order) + 0.5)
        yticks --> (1:nnodes(hc), string.(1:nnodes(hc))[hc.order])
        if useheight
            hs=sum(hc.heights)
            xlims --> (0, hs+hs*0.01)
        else
            xlims --> (0, Inf)
        end
        xshowaxis --> useheight
    else
        xforeground_color_axis --> :white
        xgrid --> false
        xlims --> (0.5, length(hc.order) + 0.5)
        xticks --> (1:nnodes(hc), string.(1:nnodes(hc))[hc.order])
        ylims --> (0, Inf)
        yshowaxis --> useheight
    end

    treepositions(hc, useheight, orientation)
end<|MERGE_RESOLUTION|>--- conflicted
+++ resolved
@@ -29,11 +29,6 @@
 
     legend --> false
     linecolor --> :black
-<<<<<<< HEAD
-=======
-    xticks --> (1:nnodes(hc), string.(1:nnodes(hc))[hc.order])
-    yshowaxis --> useheight
->>>>>>> ef8cbf67
 
     if orientation == :horizontal
         yforeground_color_axis --> :white
