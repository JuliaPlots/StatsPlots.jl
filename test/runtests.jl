--- conflicted
+++ resolved
@@ -159,11 +159,24 @@
         round.(std(y, dims = 2), digits = 3),
     ) # std of y
     # Test for ints
-<<<<<<< HEAD
-    y = reshape(1:100, 10, 10);
-    @test all(errorline(1:10, y)[1][1][:y] .== mean(y,dims=2))
-    @test all(round.(errorline(1:10, y)[1][1][:ribbon], digits = 3) .==
-     round.(std(y, dims=2), digits = 3))
+    y = reshape(1:100, 10, 10)
+    @test all(errorline(1:10, y)[1][1][:y] .== mean(y, dims = 2))
+    @test all(
+        round.(errorline(1:10, y)[1][1][:ribbon], digits = 3) .==
+        round.(std(y, dims = 2), digits = 3),
+    )
+end
+
+@testset "marginalhist" begin
+    rng = StableRNG(1337)
+    pl = marginalhist(rand(rng, 100), rand(rng, 100))
+    @test show(devnull, pl) isa Nothing
+end
+
+@testset "marginalscatter" begin
+    rng = StableRNG(1337)
+    pl = marginalscatter(rand(rng, 100), rand(rng, 100))
+    @test show(devnull, pl) isa Nothing
 end
 
 @testset "coefplot" begin
@@ -252,24 +265,4 @@
         )
 
     end
-=======
-    y = reshape(1:100, 10, 10)
-    @test all(errorline(1:10, y)[1][1][:y] .== mean(y, dims = 2))
-    @test all(
-        round.(errorline(1:10, y)[1][1][:ribbon], digits = 3) .==
-        round.(std(y, dims = 2), digits = 3),
-    )
-end
-
-@testset "marginalhist" begin
-    rng = StableRNG(1337)
-    pl = marginalhist(rand(rng, 100), rand(rng, 100))
-    @test show(devnull, pl) isa Nothing
-end
-
-@testset "marginalscatter" begin
-    rng = StableRNG(1337)
-    pl = marginalscatter(rand(rng, 100), rand(rng, 100))
-    @test show(devnull, pl) isa Nothing
->>>>>>> 98c4c215
 end